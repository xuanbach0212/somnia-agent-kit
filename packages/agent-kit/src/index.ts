/**
 * Somnia Agent Kit - Main SDK Entry Point
 * @packageDocumentation
 */

import { ethers } from 'ethers';
import { ChainClient } from './core/chainClient';
import { AgentKitConfig, loadConfig } from './core/config';
import { SomniaContracts } from './core/contracts';
import { SignerManager } from './core/signerManager';

/**
 * Main SDK class for Somnia Agent Kit
 */
export class SomniaAgentKit {
  private config: AgentKitConfig;
  private initialized: boolean = false;
  private chainClient: ChainClient;
  private _contracts: SomniaContracts | null = null;

  /**
   * Create a new SomniaAgentKit instance
   * @param userConfig - Configuration for the agent kit (will be merged with env vars and defaults)
   *
   * @example
   * // Create with manual config
   * const kit = new SomniaAgentKit({
   *   network: SOMNIA_NETWORKS.testnet,
   *   contracts: { agentRegistry: '0x...', agentExecutor: '0x...' },
   *   privateKey: '0x...'
   * });
   *
   * @example
   * // Create with partial config (merged with env vars)
   * const kit = new SomniaAgentKit({
   *   network: SOMNIA_NETWORKS.testnet,
   *   contracts: { agentRegistry: '0x...', agentExecutor: '0x...' }
   * });
   */
  constructor(userConfig?: Partial<AgentKitConfig>) {
    // Load and merge config from defaults, env, and user input
    this.config = loadConfig(userConfig);

    // Create ChainClient (includes provider and signer management)
    this.chainClient = new ChainClient(this.config);
  }

  /**
   * Initialize the agent kit
   * Connects to the network and initializes contracts
   */
  async initialize(): Promise<void> {
    if (this.initialized) {
      return;
    }

    // Connect to network and validate chain ID
    await this.chainClient.connect();

    // Initialize contracts using ChainClient
    this._contracts = SomniaContracts.fromChainClient(
      this.chainClient,
      this.config.contracts
    );

    await this._contracts.initialize();

    this.initialized = true;
  }

  /**
   * Check if the kit is initialized
   */
  isInitialized(): boolean {
    return this.initialized;
  }

  /**
   * Get contracts instance
   */
  get contracts(): SomniaContracts {
    if (!this._contracts) {
      throw new Error('SDK not initialized. Call initialize() first.');
    }
    return this._contracts;
  }

  /**
   * Get ChainClient instance
   * Provides access to full blockchain interaction API
   */
  getChainClient(): ChainClient {
    return this.chainClient;
  }

  /**
   * Get SignerManager instance
   * Provides access to transaction signing and sending
   */
  getSignerManager(): SignerManager {
    return this.chainClient.getSignerManager();
  }

  /**
   * Get provider instance
   */
  getProvider(): ethers.Provider {
    return this.chainClient.getProvider();
  }

  /**
   * Get signer instance (if available)
   */
  getSigner(): ethers.Signer | ethers.Wallet | null {
    const signerManager = this.chainClient.getSignerManager();
    return signerManager.hasSigner() ? signerManager.getSigner() : null;
  }

  /**
   * Get the current configuration
   */
  getConfig(): Readonly<AgentKitConfig> {
    return Object.freeze({ ...this.config });
  }

  /**
   * Get network information
   */
  getNetworkInfo() {
    return {
      name: this.config.network.name,
      rpcUrl: this.config.network.rpcUrl,
      chainId: this.config.network.chainId,
    };
  }
}

// Re-export types and utilities from config layer
export {
  // Global config instance (for quick start)
  config,
  createConfigFromEnv,
  DEFAULT_AGENT_CONFIG,
  DEFAULT_CONFIG, // Alias for backward compatibility
  DEFAULT_NETWORK,
  DEFAULT_RUNTIME_CONFIG,
  DEFAULT_SDK_CONFIG,
  getConfig,
  getNetwork,
  loadAgentConfigFromEnv,
  loadConfig,
  loadFromEnv,
  loadRuntimeConfigFromEnv,
  loadSDKConfigFromEnv,
  mergeConfig,
  SOMNIA_NETWORKS as NETWORK_CONFIGS,
  resetConfig,
  setConfig,
  SOMNIA_NETWORKS,
  validateAgentConfig,
  validateConfig,
  validateRuntimeConfig,
  validateSDKConfig,
} from './config';
export type {
  AgentKitConfig,
  CompleteSolutionConfig,
  ContractAddresses,
  LLMProviderConfig,
  NetworkConfig,
  RuntimeConfig,
  SDKConfig,
} from './config';
// Version tracking
export {
  BUILD_DATE,
  getVersionInfo,
  getVersionString,
  SDK_NAME,
  SDK_VERSION,
} from './version';

// Utility functions (from utils/ module)
export {
  bytesToHex,
  createLogger,
  delay,
  // Event emitter
  EventEmitter,
  // Ether and token utilities
  formatEther,
  formatUnits,
  fromHex,
  hexToBytes,
  // Address utilities
  isValidAddress,
  keccak256,
  // Logger shortcuts
  Logger,
  LogLevel,
  parseEther,
  parseUnits,
  retry,
  shortAddress,
  // Async utilities
  sleep,
  timeout,
  // Hex and data conversion
  toHex,
  toUtf8Bytes,
  toUtf8String,
} from './utils';
export type { EventListener, LogEntry, LoggerConfig } from './utils';

// Core blockchain layer
export { ChainClient } from './core/chainClient';
export { SomniaContracts } from './core/contracts';
export type { ContractInstances } from './core/contracts';
export * from './core/multicall';
export * from './core/rpcProvider';
export { SignerManager } from './core/signerManager';

<<<<<<< HEAD
// Wallet connectors
export * from './wallets';

// Storage (IPFS)
export * from './storage';
=======
// Token management
export * from './tokens';

// Contract deployment
export * from './deployment';
>>>>>>> 39eb4d01

// Runtime modules
export * from './runtime';

// LLM integration (includes prompt management)
export * from './llm';

// Monitoring
export * from './monitor';

// CLI
export * from './cli';<|MERGE_RESOLUTION|>--- conflicted
+++ resolved
@@ -220,19 +220,17 @@
 export * from './core/rpcProvider';
 export { SignerManager } from './core/signerManager';
 
-<<<<<<< HEAD
+// Token management
+export * from './tokens';
+
+// Contract deployment
+export * from './deployment';
+
 // Wallet connectors
 export * from './wallets';
 
 // Storage (IPFS)
 export * from './storage';
-=======
-// Token management
-export * from './tokens';
-
-// Contract deployment
-export * from './deployment';
->>>>>>> 39eb4d01
 
 // Runtime modules
 export * from './runtime';
